--- conflicted
+++ resolved
@@ -249,10 +249,6 @@
     finally:
 
         executor.shutdown(wait=True)
-<<<<<<< HEAD
-=======
-
->>>>>>> e5096566
 
     
 def do_pack(config, logger):
