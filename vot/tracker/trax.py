--- conflicted
+++ resolved
@@ -439,21 +439,13 @@
             virtualenv_launch = "exec(open('{0}').read(), dict(__file__='{0}'));".format(escape_path(activate_function))
 
     # simple check if the command is only a package name to be imported or a script
-<<<<<<< HEAD
-    if not re.match("^[a-zA-Z_][a-zA-Z0-9_]*$", command) is None:
-=======
     if re.match("^[a-zA-Z_][a-zA-Z0-9_]*$", command) is None:
->>>>>>> 14ed2e1a
         # We have to escape all double quotes
         command = command.replace("\"", "\\\"")
     else:
         command = "import " + command
 
-<<<<<<< HEAD
-    command = '{} -c "{}import sys;{} import {}"'.format(interpreter, virtualenv_launch, pathimport, command)
-=======
     command = '{} -c "{}import sys;{} {}"'.format(interpreter, virtualenv_launch, pathimport, command)
->>>>>>> 14ed2e1a
 
     return TraxTrackerRuntime(tracker, command, log, linkpaths, envvars, arguments, socket, restart)
 
